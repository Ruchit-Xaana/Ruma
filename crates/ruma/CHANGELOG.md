# [unreleased]

<<<<<<< HEAD
=======
# 0.9.4

>>>>>>> 5b6bb263
Upgrade `ruma-events` and re-export its new `unstable-msc4075` feature.

# 0.9.3

Upgrade `ruma-client-api` and re-export its new `unstable-msc3983` feature.

# 0.9.2

Upgrade `ruma-events` and re-export its new `unstable-msc3401` feature.

# 0.9.1

This release only exists to regenerate documentation to pull in the latest
version of `ruma-events` for the `events` module.

# 0.9.0

- Bump MSRV to 1.70

# 0.8.2

Please refer to the changelogs of:

* ruma-common 0.11.3
* ruma-client-api 0.16.1
* ruma-federation-api 0.7.1
* ruma-identifiers-validation 0.9.1

# 0.8.1

Add the `server-util` feature, which activates a re-export of the new
`ruma_server_util` crate under `ruma::server_util`.

# 0.8.0

Please refer to the changelogs of:

* ruma-common 0.11.0
* ruma-appservice-api 0.8.0
* ruma-client-api 0.16.0
* ruma-federation-api 0.7.0
* ruma-server-util 0.1.0
* ruma-state-res 0.9.0

# 0.7.4

Improvements:

* Fix missing re-exports from `ruma-common`
* Upgrade `ruma-client-api` minimum version to 0.15.1

# 0.7.3

Upgrades ruma-common minimum version to 0.10.3.

# 0.7.2

Upgrades ruma-common minimum version to 0.10.2.

# 0.7.1

Upgrades ruma-common minimum version to 0.10.1.

# 0.7.0

Breaking changes:

* The `receipt` module is no longer exported.
  * `ReceiptType` has been split into two types under `events` and `api::client`.

# 0.6.3

Bug fixes:

* Fix serialization and deserialization of events with a dynamic `event_type`

Improvements:

* Add `From<&UserId>` and `From<&OwnedUserId>` implementations for `UserIdentifier`
* Add `UserIdentifier::email` constructor

# 0.6.2

Improvements:

* Add `StrippedPowerLevelsEvent::power_levels`
* Add (`Sync`)`RoomMemberEvent::membership`
* Export `events::room::member::Change`
  * Prior to this, you couldn't actually do anything with the
    `membership_change` functions on various member event types

# 0.6.1

Improvements:

* Re-export `ruma-common`s `js` Cargo feature

# 0.6.0

Please refer to the changelogs of:

* ruma-common 0.9.0
* ruma-client-api 0.14.0
* ruma-federation-api 0.5.0
* ruma-identity-service-api 0.5.0
* ruma-state-res 0.7.0

# 0.5.0

Please refer to the changelogs of:

* ruma-identifiers 0.21.0 and 0.22.0
* ruma-common 0.7.0 and 0.8.0
* ruma-events 0.25.0 and 0.26.0
* ruma-appservice-api 0.5.0
* ruma-client-api 0.13.0
* ruma-federation-api 0.4.0
* ruma-identity-service-api 0.4.0
* ruma-push-gateway-api 0.4.0
* ruma-client 0.8.0
* ruma-serde 0.6.0
* ruma-signatures 0.10.0
* ruma-state-res 0.6.0

# 0.4.0

Breaking changes:

* Upgrade ruma-state-res to 0.4.0
  * If you are not using state-res, there is no need to upgrade

# 0.3.0

Breaking changes:

* Upgrade sub-crates. The relevant breaking changes can be found in the changelogs of
  * ruma-events 0.24.1 (0.24.0 was yanked)
  * ruma-appservice-api 0.4.0
  * ruma-client-api 0.12.0
  * ruma-federation-api 0.3.0
  * ruma-identity-service-api 0.3.0
  * ruma-push-gateway-api 0.3.0
  * ruma-signatures 0.9.0
  * ruma-state-res 0.3.0

# 0.2.0

Breaking changes:

* Upgrade sub-crates. The relevant breaking changes can be found in the changelogs of
  * ruma-events 0.23.0
  * ruma-appservice-api 0.3.0
  * ruma-client-api 0.11.0
  * ruma-federation-api 0.2.0
  * ruma-identity-service-api 0.2.0
  * ruma-push-gateway-api 0.2.0
  * ruma-signatures 0.8.0
  * ruma-state-res 0.2.0

# 0.1.2

Improvements:

* Bump version of `ruma-common` and `ruma-client-api`, switching the canonical
  location of `ThirdPartyIdentifier`
  (now `ruma::thirdparty::ThirdPartyIdentifier`)

  For backwards compatibility, it is still available at the old path in
  `ruma::client::api::r0::contact::get_contacts`

# 0.1.1

Improvements:

* Bump versions of `ruma-client-api` and `ruma-events` for unstable spaces
  support

# 0.1.0

First release with non-prerelease dependencies! 🎉<|MERGE_RESOLUTION|>--- conflicted
+++ resolved
@@ -1,10 +1,7 @@
 # [unreleased]
 
-<<<<<<< HEAD
-=======
 # 0.9.4
 
->>>>>>> 5b6bb263
 Upgrade `ruma-events` and re-export its new `unstable-msc4075` feature.
 
 # 0.9.3
